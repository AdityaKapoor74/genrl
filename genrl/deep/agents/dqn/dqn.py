--- conflicted
+++ resolved
@@ -1,10 +1,6 @@
-<<<<<<< HEAD
-=======
-from collections import deque
 from copy import deepcopy
 from typing import Any, Dict, List, Optional, Union
 
->>>>>>> fb4f18b4
 import gym
 import numpy as np
 import torch
@@ -20,12 +16,9 @@
     save_params,
     set_seeds,
 )
-<<<<<<< HEAD
 
 from ....environments import VecEnv
 
-=======
->>>>>>> fb4f18b4
 from .utils import (
     CategoricalDQNValue,
     CategoricalDQNValueCNN,
