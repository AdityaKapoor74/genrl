from collections import deque

import gym
import numpy as np

import torch
import torch.optim as opt
import torchvision.transforms as transforms
from torch.autograd import Variable
from copy import deepcopy

from genrl.deep.common import (
    ReplayBuffer,
    PrioritizedBuffer,
    get_model,
    save_params,
    load_params,
    get_env_properties,
    set_seeds,
    venv,
)

from genrl.deep.agents.dqn.utils import (
    DuelingDQNValueMlp,
    DuelingDQNValueCNN,
    NoisyDQNValue,
    NoisyDQNValueCNN,
    CategoricalDQNValue,
    CategoricalDQNValueCNN,
)

<<<<<<< HEAD
from genrl.environments import AtariEnv, GymEnv
=======
from typing import Union, Any, Optional, Dict, List
>>>>>>> d70fca27


class DQN:
    """
    Deep Q Networks

    Paper (DQN) https://arxiv.org/pdf/1312.5602.pdf
    
    Paper (Double DQN) https://arxiv.org/abs/1509.06461

    :param network_type: The deep neural network layer types ['mlp', 'cnn']
    :param env: The environment to learn from
    :param double_dqn: For training Double DQN
    :param dueling_dqn:  For training Dueling DQN
    :param noisy_dqn: For using Noisy Q
    :param categorical_dqn: For using Distributional DQN
    :param parameterized_replay: For using a prioritized buffer
    :param epochs: Number of epochs
    :param max_iterations_per_epoch: Number of iterations per epoch
    :param max_ep_len: Maximum steps per episode
    :param gamma: discount factor
    :param lr: learing rate for the optimizer
    :param batch_size: Update batch size
    :param replay_size: Replay memory size
    :param tensorboard_log: the log location for tensorboard
    :param seed: seed for torch and gym
    :param render: if environment is to be rendered
    :param device: device to use for tensor operations; 'cpu' for cpu and 'cuda' for gpu
    :param save_interval: Number of steps between saves of models
    :param run_num: model run number if it has already been trained
    :param save_model: model save directory
    :param load_model: model loading path
    :type network_type: string
    :type env: Gym environment
    :type double_dqn: bool
    :type dueling_dqn: bool
    :type noisy_dqn: bool 
    :type categorical_dqn: bool 
    :type parameterized_replay: bool 
    :type epochs: int
    :type max_iterations_per_epoch: int
    :type max_ep_len: int
    :type gamma: float
    :type lr: float
    :type batch_size: int
    :type replay_size: int
    :type tensorboard_log: string
    :type seed: int
    :type render: bool
    :type device: string
    :type save_interval: int
    :type run_num: int
    :type save_model: string
    :type load_model: string
    """

    def __init__(
        self,
        network_type: str,
        env: Union[gym.Env, venv],
        double_dqn: bool = False,
        dueling_dqn: bool = False,
        noisy_dqn: bool = False,
        categorical_dqn: bool = False,
        prioritized_replay: bool = False,
        epochs: int = 100,
        max_iterations_per_epoch: int = 100,
        max_ep_len: int = 1000,
        gamma: float = 0.99,
        lr: float = 0.001,
        batch_size: int = 32,
        replay_size: int = 100,
        prioritized_replay_alpha: float = 0.6,
        max_epsilon: float = 1.0,
        min_epsilon: float = 0.01,
        epsilon_decay: int = 1000,
        num_atoms: int = 51,
        Vmin: int = -10,
        Vmax: int = 10,
        tensorboard_log: str = None,
        seed: Optional[int] = None,
        render: bool = False,
        device: Union[torch.device, str] = "cpu",
        save_interval: int = 5000,
        run_num: int = None,
        save_model: str = None,
        load_model: str = None,
        transform: Any = None,
    ):
        self.env = env
        self.double_dqn = double_dqn
        self.dueling_dqn = dueling_dqn
        self.noisy_dqn = noisy_dqn
        self.categorical_dqn = categorical_dqn
        self.prioritized_replay = prioritized_replay
        self.max_epochs = epochs
        self.max_iterations_per_epoch = max_iterations_per_epoch
        self.max_ep_len = max_ep_len
        self.replay_size = replay_size
        self.prioritized_replay_alpha = prioritized_replay_alpha
        self.lr = lr
        self.gamma = gamma
        self.batch_size = batch_size
        self.num_atoms = num_atoms
        self.Vmin = Vmin
        self.Vmax = Vmax
        self.tensorboard_log = tensorboard_log
        self.render = render
        self.loss_hist = []
        self.reward_hist = []
        self.max_epsilon = max_epsilon
        self.min_epsilon = min_epsilon
        self.epsilon_decay = epsilon_decay
        self.run_num = run_num
        self.save_model = save_model
        self.load_model = load_model
        self.save_interval = save_interval
        self.save = save_params
        self.load = load_params
        self.network_type = network_type
        self.transform = transform

        if "NoFrameSkip" in env.spec.id:
            self.framestack = None
        else:
            self.framestack = 4

        # Assign device
        if "cuda" in device and torch.cuda.is_available():
            self.device = torch.device(device)
        else:
            self.device = torch.device("cpu")

        # Assign seed
        if seed is not None:
            set_seeds(seed, self.env)

        # Setup tensorboard writer
        self.writer = None
        if self.tensorboard_log is not None:  # pragma: no cover
            from torch.utils.tensorboard import SummaryWriter

            self.writer = SummaryWriter(log_dir=self.tensorboard_log)

        self.create_model()

    def create_model(self) -> None:
        """
        Initialize the model and target model for various variants of DQN. 
        Initializes optimizer and replay buffers as well.
        """
        state_dim, action_dim, _, _ = get_env_properties(self.env)
        if self.network_type == "mlp":
            if self.dueling_dqn:
                self.model = DuelingDQNValueMlp(state_dim, action_dim)
            elif self.categorical_dqn:
                self.model = CategoricalDQNValue(state_dim, action_dim, self.num_atoms)
            elif self.noisy_dqn:
                self.model = NoisyDQNValue(state_dim, action_dim)
            else:
                self.model = get_model("v", self.network_type)(
                    state_dim, action_dim, "Qs"
                )

        elif self.network_type == "cnn":
            if self.dueling_dqn:
                self.model = DuelingDQNValueCNN(
                    action_dim, self.framestack
                )
            elif self.noisy_dqn:
                self.model = NoisyDQNValueCNN(
                    action_dim, self.framestack
                )
            elif self.categorical_dqn:
                self.model = CategoricalDQNValueCNN(
                    action_dim, self.num_atoms, self.framestack
                )
            else:
                self.model = get_model("v", self.network_type)(
                    action_dim, self.framestack, "Qs"
                )

        # load paramaters if already trained
        if self.load_model is not None:
            self.load(self)
            self.model.load_state_dict(self.checkpoint["weights"])
            for key, item in self.checkpoint.items():
                if key not in ["weights", "save_model"]:
                    setattr(self, key, item)
            print("Loaded pretrained model")

        self.target_model = deepcopy(self.model)

        if self.prioritized_replay:
            self.replay_buffer = PrioritizedBuffer(
                self.replay_size, self.prioritized_replay_alpha
            )
        else:
            self.replay_buffer = ReplayBuffer(self.replay_size)

        self.optimizer = opt.Adam(self.model.parameters(), lr=self.lr)

    def update_target_model(self) -> None:
        """
        Copy the target model weights with the model
        """
        self.target_model.load_state_dict(self.model.state_dict())

<<<<<<< HEAD
    def select_action(self, state, explore=True):
=======
    def select_action(self, state: np.ndarray, explore: bool = True) -> np.ndarray:
>>>>>>> d70fca27
        """
        Epsilon Greedy selection of action

        :param state: Observation state
        :type state: int, float, ...
        :param explore: randomness in action selection
        :type explore: bool
        :returns: Action based on the state and epsilon value 
        :rtype: int, float, ... 
        """
        if explore == True:
            if np.random.rand() <= self.epsilon:
                return self.env.action_space.sample()

        if self.categorical_dqn:
            with torch.no_grad():
                state = Variable(torch.FloatTensor(state))
                dist = self.model(state).data.cpu()
                dist = dist * torch.linspace(self.Vmin, self.Vmax, self.num_atoms)
                action = dist.sum(2).max(1)[1].numpy()[0]
        else:
            state = Variable(torch.FloatTensor(state))
            q_value = self.model(state)
            action = np.argmax(q_value.detach().numpy())

        return action

    def get_td_loss(self) -> torch.Tensor:
        """
        Computes loss for various variants 

        :returns: the TD loss depending upon the variant
        :rtype: float
        """
        if self.prioritized_replay:
            (
                state,
                action,
                reward,
                next_state,
                done,
                indices,
                weights,
            ) = self.replay_buffer.sample(self.batch_size)
            weights = Variable(torch.FloatTensor(weights))
        else:
            (state, action, reward, next_state, done) = self.replay_buffer.sample(
                self.batch_size
            )

        state = Variable(torch.FloatTensor(np.float32(state)))
        next_state = Variable(torch.FloatTensor(np.float32(next_state)))
        action = Variable(torch.LongTensor(action.long()))
        reward = Variable(torch.FloatTensor(reward))
        done = Variable(torch.FloatTensor(done))

        if self.network_type == "cnn":
            if self.framestack is not None:
                state = state.view(
                    self.batch_size, self.framestack,
                    self.env.screen_size, self.env.screen_size
                )
                next_state = next_state.view(
                    self.batch_size, self.framestack,
                    self.env.screen_size, self.env.screen_size
                )

        if self.categorical_dqn:
            projection_dist = self.projection_distribution(next_state, reward, done)
            dist = self.model(state)
            action = (
                action.unsqueeze(1)
                .unsqueeze(1)
                .expand(self.batch_size, 1, self.num_atoms)
            )
            dist = dist.gather(1, action).squeeze(1)
            dist.data.clamp_(0.01, 0.99)

        elif self.double_dqn:
            q_values = self.model(state)
            q_value = q_values.gather(1, action.unsqueeze(1)).squeeze(1)

            q_next_state_values = self.model(next_state)
            action_next = q_next_state_values.max(1)[1]

            q_target_next_state_values = self.target_model(next_state)
            q_target_s_a_prime = q_target_next_state_values.gather(
                1, action_next.unsqueeze(1)
            ).squeeze(1)
            expected_q_value = reward + self.gamma * q_target_s_a_prime * (1 - done)

        else:
            q_values = self.model(state)
            q_value = q_values.gather(1, action.unsqueeze(1)).squeeze(1)

            q_next_state_values = self.target_model(next_state)
            q_s_a_prime = q_next_state_values.max(1)[0]
            expected_q_value = reward + self.gamma * q_s_a_prime * (1 - done)

        if self.categorical_dqn:
            loss = -(Variable(projection_dist) * dist.log()).sum(1).mean()
        else:
            if self.prioritized_replay:
                loss = (q_value - expected_q_value.detach()).pow(2) * weights
                priorities = loss + 1e-5
                loss = loss.mean()
                self.replay_buffer.update_priorities(
                    indices, priorities.data.cpu().numpy()
                )
            else:
                loss = (q_value - expected_q_value.detach()).pow(2).mean()

        self.loss_hist.append(loss)

        return loss

    def update_params(self) -> None:
        """
        Takes the step for optimizer. This internally call get_td_loss(), so no need to call the function explicitly.
        """
        loss = self.get_td_loss()
        self.optimizer.zero_grad()
        loss.backward()
        self.optimizer.step()

        if self.noisy_dqn or self.categorical_dqn:
            self.model.reset_noise()
            self.target_model.reset_noise()

    def calculate_epsilon_by_frame(self, frame_idx: int) -> float:
        """
        A helper function to calculate the value of epsilon after every step. 

        :param frame_idx: Current step 
        :type frame_idx: int
        :returns: epsilon value for the step
        :rtype: float 
        """
        return self.min_epsilon + (self.max_epsilon - self.min_epsilon) * np.exp(
            -1.0 * frame_idx / self.epsilon_decay
        )

    def projection_distribution(
        self, next_state: np.ndarray, rewards: List[float], dones: List[bool]
    ):
        """
        A helper function used for categorical DQN

        :param next_state: next observation state
        :param rewards: rewards collected
        :param dones: dones 
        :type next_state: int, float, ...
        :type rewards: list 
        :type dones: list
        :returns: projection distribution 
        :rtype: float 
        """
        batch_size = next_state.size(0)

        delta_z = float(self.Vmax - self.Vmin) / (self.num_atoms - 1)
        support = torch.linspace(self.Vmin, self.Vmax, self.num_atoms)

        next_dist = self.target_model(next_state).data.cpu() * support
        next_action = next_dist.sum(2).max(1)[1]
        next_action = (
            next_action.unsqueeze(1)
            .unsqueeze(1)
            .expand(next_dist.size(0), 1, next_dist.size(2))
        )
        next_dist = next_dist.gather(1, next_action).squeeze(1)

        rewards = rewards.unsqueeze(1).expand_as(next_dist)
        dones = dones.unsqueeze(1).expand_as(next_dist)
        support = support.unsqueeze(0).expand_as(next_dist)

        Tz = rewards + (1 - dones) * 0.99 * support
        Tz = Tz.clamp(min=self.Vmin, max=self.Vmax)
        b = (Tz - self.Vmin) / delta_z
        lower = b.floor().long()
        upper = b.ceil().long()

        offset = (
            torch.linspace(0, (batch_size - 1) * self.num_atoms, batch_size)
            .long()
            .unsqueeze(1)
            .expand(self.batch_size, self.num_atoms)
        )

        projection_dist = torch.zeros(next_dist.size())
        projection_dist.view(-1).index_add_(
            0, (lower + offset).view(-1), (next_dist * (upper.float() - b)).view(-1)
        )
        projection_dist.view(-1).index_add_(
            0, (upper + offset).view(-1), (next_dist * (b - lower.float())).view(-1)
        )

        return projection_dist

    def learn(self) -> None:  # pragma: no cover
        total_steps = self.max_epochs * self.max_iterations_per_epoch
        state, episode_reward, episode, episode_len = self.env.reset(), 0, 0, 0

        if self.double_dqn:
            self.update_target_model()

        for frame_idx in range(1, total_steps + 1):
            self.epsilon = self.calculate_epsilon_by_frame(frame_idx)

            action = self.select_action(state)

            next_state, reward, done, _ = self.env.step(action)

            if self.render:
                self.env.render()

            self.replay_buffer.push((state, action, reward, next_state, done))
            state = next_state

            episode_reward += reward
            episode_len += 1

            done = False if episode_len == self.max_ep_len else done

            if done or (episode_len == self.max_ep_len):
                if episode % 20 == 0:
                    print(
                        "Episode: {}, Reward: {}, Frame Index: {}".format(
                            episode, episode_reward, frame_idx
                        )
                    )
                if self.tensorboard_log:
                    self.writer.add_scalar("episode_reward", episode_reward, frame_idx)

                self.reward_hist.append(episode_reward)
                state, episode_reward, episode_len = self.env.reset(), 0, 0
                episode += 1

            if self.replay_buffer.get_len() > self.batch_size:
                self.update_params()

            if self.save_model is not None:
                if frame_idx % self.save_interval == 0:
                    self.checkpoint = self.get_hyperparams()
                    self.save(self, frame_idx)
                    print("Saved current model")

            if frame_idx % 100 == 0:
                self.update_target_model()

        self.env.close()
        if self.tensorboard_log:
            self.writer.close()

    def get_hyperparams(self) -> Dict[str, Any]:
        hyperparams = {
            "gamma": self.gamma,
            "batch_size": self.batch_size,
            "lr": self.lr,
            "replay_size": self.replay_size,
            "double_dqn": self.double_dqn,
            "dueling_dqn": self.dueling_dqn,
            "noisy_dqn": self.noisy_dqn,
            "categorical_dqn": self.categorical_dqn,
            "prioritized_replay": self.prioritized_replay,
            "prioritized_replay_alpha": self.prioritized_replay_alpha,
            "weights": self.model.state_dict(),
        }

        return hyperparams


if __name__ == "__main__":
    env = GymEnv("CartPole-v0")
    algo = DQN("mlp", env)
    algo.learn()<|MERGE_RESOLUTION|>--- conflicted
+++ resolved
@@ -29,11 +29,8 @@
     CategoricalDQNValueCNN,
 )
 
-<<<<<<< HEAD
 from genrl.environments import AtariEnv, GymEnv
-=======
 from typing import Union, Any, Optional, Dict, List
->>>>>>> d70fca27
 
 
 class DQN:
@@ -242,11 +239,7 @@
         """
         self.target_model.load_state_dict(self.model.state_dict())
 
-<<<<<<< HEAD
-    def select_action(self, state, explore=True):
-=======
     def select_action(self, state: np.ndarray, explore: bool = True) -> np.ndarray:
->>>>>>> d70fca27
         """
         Epsilon Greedy selection of action
 
