from collections import deque

import gym
import numpy as np

import torch
import torch.optim as opt
import torchvision.transforms as transforms
from torch.autograd import Variable
from copy import deepcopy

from ...common import (
    ReplayBuffer,
    PrioritizedBuffer,
    get_model,
    evaluate,
    save_params,
    load_params,
    set_seeds,
)
<<<<<<< HEAD
from .utils import (
=======

from genrl.deep.agents.dqn.utils import (
>>>>>>> 5d5d034b
    DuelingDQNValueMlp,
    DuelingDQNValueCNN,
    NoisyDQNValue,
    NoisyDQNValueCNN,
    CategoricalDQNValue,
    CategoricalDQNValueCNN,
)


class DQN:
    """
    Deep Q Networks
    Paper: (DQN) https://arxiv.org/pdf/1312.5602.pdf
    Paper: (Double DQN) https://arxiv.org/abs/1509.06461
    :param self.network_type: (str) The deep neural network layer types
        ['MLP', 'CNN']
    :param env: (Gym environment) The environment to learn from
    :param double_dqn: (boolean) For training Double DQN
    :param dueling_dqn: (boolean) For training Dueling DQN
    :param noisy_dqn: (boolean) For using Noisy Q
    :param categorical_dqn: (boolean) For using Distributional DQN
    :param parameterized_replay: (boolean) For using a prioritized buffer
    :param epochs: (int) Number of epochs
    :param max_iterations_per_epoch: (int) Number of iterations per epoch
    :param max_ep_len: (int) Maximum steps per episode
    :param gamma: (float) discount factor
    :param lr: (float) learing rate for the optimizer
    :param batch_size: (int) Update batch size
    :param replay_size: (int) Replay memory size
    :param tensorboard_log: (str) the log location for tensorboard
        (if None, no logging)
    :param seed : (int) seed for torch and gym
    :param render : (boolean) if environment is to be rendered
    :param device : (str) device to use for tensor operations; 'cpu' for cpu
        and 'cuda' for gpu
    """

    def __init__(
        self,
        network_type,
        env,
        double_dqn=False,
        dueling_dqn=False,
        noisy_dqn=False,
        categorical_dqn=False,
        prioritized_replay=False,
        epochs=100,
        max_iterations_per_epoch=100,
        max_ep_len=1000,
        gamma=0.99,
        lr=0.001,
        batch_size=32,
        replay_size=100,
        prioritized_replay_alpha=0.6,
        max_epsilon=1.0,
        min_epsilon=0.01,
        epsilon_decay=1000,
        num_atoms=51,
        Vmin=-10,
        Vmax=10,
        tensorboard_log=None,
        seed=None,
        render=False,
        device="cpu",
        save_interval=5000,
        pretrained=None,
        run_num=None,
        save_model=None,
        transform=None,
    ):
        self.env = env
        self.double_dqn = double_dqn
        self.dueling_dqn = dueling_dqn
        self.noisy_dqn = noisy_dqn
        self.categorical_dqn = categorical_dqn
        self.prioritized_replay = prioritized_replay
        self.max_epochs = epochs
        self.max_iterations_per_epoch = max_iterations_per_epoch
        self.max_ep_len = max_ep_len
        self.replay_size = replay_size
        self.prioritized_replay_alpha = prioritized_replay_alpha
        self.lr = lr
        self.gamma = gamma
        self.batch_size = batch_size
        self.num_atoms = num_atoms
        self.Vmin = Vmin
        self.Vmax = Vmax
        self.tensorboard_log = tensorboard_log
        self.render = render
        self.loss_hist = []
        self.reward_hist = []
        self.max_epsilon = max_epsilon
        self.min_epsilon = min_epsilon
        self.epsilon_decay = epsilon_decay
        self.evaluate = evaluate
        self.run_num = run_num
        self.save_model = save_model
        self.save_interval = save_interval
        self.save = save_params
        self.load = load_params
        self.pretrained = pretrained
        self.network_type = network_type
        self.history_length = None
        self.transform = transform

        # Assign device
        if "cuda" in device and torch.cuda.is_available():
            self.device = torch.device(device)
        else:
            self.device = torch.device("cpu")

        # Assign seed
        if seed is not None:
            set_seeds(seed, self.env)

        # Setup tensorboard writer
        self.writer = None
        if self.tensorboard_log is not None:  # pragma: no cover
            from torch.utils.tensorboard import SummaryWriter

            self.writer = SummaryWriter(log_dir=self.tensorboard_log)

        self.create_model()

    def create_model(self):
        state_dim, action_dim, disc = self.get_env_properties()
        if self.network_type == "mlp":
            if self.dueling_dqn:
                self.model = DuelingDQNValueMlp(state_dim, action_dim)
            elif self.categorical_dqn:
                self.model = CategoricalDQNValue(
<<<<<<< HEAD
                    state_dim, action_dim, self.num_atoms, self.Vmin, self.Vmax,
=======
                    state_dim,
                    action_dim,
                    self.num_atoms,
>>>>>>> 5d5d034b
                )
            elif self.noisy_dqn:
                self.model = NoisyDQNValue(state_dim, action_dim)
            else:
<<<<<<< HEAD
                self.model = get_model("v", network_type)(state_dim, action_dim, "Qs")
=======
                self.model = get_model("v", self.network_type)(
                    state_dim, action_dim, "Qs"
                )
>>>>>>> 5d5d034b
            # load paramaters if already trained
            if self.pretrained is not None:
                self.load(self)
                self.model.load_state_dict(self.checkpoint["weights"])
                for key, item in self.checkpoint.items():
                    if key not in ["weights", "save_model"]:
                        setattr(self, key, item)
                print("Loaded pretrained model")

        elif self.network_type == "cnn":
            if self.history_length is None:
                self.history_length = 4

            if self.transform is None:
                self.transform = transforms.Compose([
                    transforms.ToPILImage(),
                    transforms.Grayscale(),
                    transforms.Resize((110, 84)),
                    transforms.CenterCrop(84),
                    transforms.ToTensor()
                ])

            self.state_history = deque(
                [
                    self.transform(
                        env.observation_space.sample()
                    ).reshape(-1, 84, 84) for _ in range(self.history_length)
                ], maxlen=self.history_length
            )

            if self.dueling_dqn:
                self.model = DuelingDQNValueCNN(
                    self.env.action_space.n,
                    self.history_length
                )
            elif self.noisy_dqn:
                self.model = NoisyDQNValueCNN(
                    self.env.action_space.n,
                    self.history_length
                )
            elif self.categorical_dqn:
                self.model = CategoricalDQNValueCNN(
                    self.env.action_space.n,
                    self.num_atoms,
                    self.history_length
                )
            else:
                self.model = get_model("v", self.network_type)(
                    self.env.action_space.n,
                    self.history_length,
                    "Qs"
                )

        self.target_model = deepcopy(self.model)

        if self.prioritized_replay:
            self.replay_buffer = PrioritizedBuffer(
                self.replay_size, self.prioritized_replay_alpha
            )
        else:
            self.replay_buffer = ReplayBuffer(self.replay_size)

        self.optimizer = opt.Adam(self.model.parameters(), lr=self.lr)

    def get_env_properties(self):
        state_dim = self.env.observation_space.shape[0]

        if isinstance(self.env.action_space, gym.spaces.Discrete):
            action_dim = self.env.action_space.n
            disc = True
        elif isinstance(self.env.action_space, gym.spaces.Box):
            action_dim = self.env.action_space.shape[0]
            disc = False
        else:
            raise NotImplementedError

        return state_dim, action_dim, disc

    def update_target_model(self):
        self.target_model.load_state_dict(self.model.state_dict())

    def select_action(self, state):
        if np.random.rand() > self.epsilon:
            if self.categorical_dqn:
                with torch.no_grad():
                    state = Variable(torch.FloatTensor(state))
                    dist = self.model(state).data.cpu()
                    dist = dist * torch.linspace(self.Vmin, self.Vmax, self.num_atoms)
                    action = dist.sum(2).max(1)[1].numpy()[0]
            else:
                state = Variable(torch.FloatTensor(state))
                q_value = self.model(state)
                action = np.argmax(q_value.detach().numpy())
        else:
            action = self.env.action_space.sample()

        return action

    def get_td_loss(self):
        if self.prioritized_replay:
            (
                state,
                action,
                reward,
                next_state,
                done,
                indices,
                weights,
            ) = self.replay_buffer.sample(self.batch_size)
            weights = Variable(torch.FloatTensor(weights))
        else:
            (state, action, reward, next_state, done) = self.replay_buffer.sample(
                self.batch_size
            )

        state = Variable(torch.FloatTensor(np.float32(state)))
        next_state = Variable(torch.FloatTensor(np.float32(next_state)))
        action = Variable(torch.LongTensor(action.long()))
        reward = Variable(torch.FloatTensor(reward))
        done = Variable(torch.FloatTensor(done))

        if self.network_type == "cnn":
            state = state.view(-1, 4, 84, 84)
            next_state = next_state.view(-1, 4, 84, 84)

        if self.categorical_dqn:
            projection_dist = self.projection_distribution(next_state, reward, done)
            dist = self.model(state)
            action = (
                action.unsqueeze(1)
                .unsqueeze(1)
                .expand(self.batch_size, 1, self.num_atoms)
            )
            dist = dist.gather(1, action).squeeze(1)
            dist.data.clamp_(0.01, 0.99)

        elif self.double_dqn:
            q_values = self.model(state)
            q_value = q_values.gather(1, action.unsqueeze(1)).squeeze(1)

            q_next_state_values = self.model(next_state)
            action_next = q_next_state_values.max(1)[1]

            q_target_next_state_values = self.target_model(next_state)
            q_target_s_a_prime = q_target_next_state_values.gather(
                1, action_next.unsqueeze(1)
            ).squeeze(1)
            expected_q_value = reward + self.gamma * q_target_s_a_prime * (1 - done)

        else:
            q_values = self.model(state)
            q_value = q_values.gather(1, action.unsqueeze(1)).squeeze(1)

            q_next_state_values = self.target_model(next_state)
            q_s_a_prime = q_next_state_values.max(1)[0]
            expected_q_value = reward + self.gamma * q_s_a_prime * (1 - done)

        if self.categorical_dqn:
            loss = -(Variable(projection_dist) * dist.log()).sum(1).mean()
        else:
            if self.prioritized_replay:
                loss = (q_value - expected_q_value.detach()).pow(2) * weights
                priorities = loss + 1e-5
                loss = loss.mean()
                self.replay_buffer.update_priorities(
                    indices, priorities.data.cpu().numpy()
                )
            else:
                loss = (q_value - expected_q_value.detach()).pow(2).mean()

        self.loss_hist.append(loss)

        return loss

    def update_params(self):
        loss = self.get_td_loss()
        self.optimizer.zero_grad()
        loss.backward()
        self.optimizer.step()

        if self.noisy_dqn or self.categorical_dqn:
            self.model.reset_noise()
            self.target_model.reset_noise()

    def calculate_epsilon_by_frame(self, frame_idx):
        return self.min_epsilon + (self.max_epsilon - self.min_epsilon) * np.exp(
            -1.0 * frame_idx / self.epsilon_decay
        )

    def projection_distribution(self, next_state, rewards, dones):
        batch_size = next_state.size(0)

        delta_z = float(self.Vmax - self.Vmin) / (self.num_atoms - 1)
        support = torch.linspace(self.Vmin, self.Vmax, self.num_atoms)

        next_dist = self.target_model(next_state).data.cpu() * support
        next_action = next_dist.sum(2).max(1)[1]
        next_action = (
            next_action.unsqueeze(1)
            .unsqueeze(1)
            .expand(next_dist.size(0), 1, next_dist.size(2))
        )
        next_dist = next_dist.gather(1, next_action).squeeze(1)

        rewards = rewards.unsqueeze(1).expand_as(next_dist)
        dones = dones.unsqueeze(1).expand_as(next_dist)
        support = support.unsqueeze(0).expand_as(next_dist)

        Tz = rewards + (1 - dones) * 0.99 * support
        Tz = Tz.clamp(min=self.Vmin, max=self.Vmax)
        b = (Tz - self.Vmin) / delta_z
        lower = b.floor().long()
        upper = b.ceil().long()

        offset = (
            torch.linspace(0, (batch_size - 1) * self.num_atoms, batch_size)
            .long()
            .unsqueeze(1)
            .expand(self.batch_size, self.num_atoms)
        )

        projection_dist = torch.zeros(next_dist.size())
        projection_dist.view(-1).index_add_(
            0, (lower + offset).view(-1), (next_dist * (upper.float() - b)).view(-1)
        )
        projection_dist.view(-1).index_add_(
            0, (upper + offset).view(-1), (next_dist * (b - lower.float())).view(-1)
        )

        return projection_dist

    def learn(self):  # pragma: no cover
        total_steps = self.max_epochs * self.max_iterations_per_epoch
        state, episode_reward, episode, episode_len = self.env.reset(), 0, 0, 0

        if self.network_type == "cnn":
            self.state_history.append(self.transform(state))
            phi_state = torch.stack(list(self.state_history), dim=1)

        if self.double_dqn:
            self.update_target_model()

        for frame_idx in range(1, total_steps + 1):
            self.epsilon = self.calculate_epsilon_by_frame(frame_idx)

            if self.network_type == "mlp":
                action = self.select_action(state)
            elif self.network_type == "cnn":
                action = self.select_action(phi_state)

            next_state, reward, done, _ = self.env.step(action)

            if self.render:
                self.env.render()

            if self.network_type == "cnn":
                self.state_history.append(self.transform(next_state))
                phi_next_state = torch.stack(
                    list(self.state_history), dim=1
                )
                self.replay_buffer.push((
                    phi_state, action, reward, phi_next_state, done
                ))
                phi_state = phi_next_state
            else:
                self.replay_buffer.push((
                    state, action, reward, next_state, done
                ))
                state = next_state

            episode_reward += reward
            episode_len += 1

            done = False if episode_len == self.max_ep_len else done

            if done or (episode_len == self.max_ep_len):
<<<<<<< HEAD
                if episode % 20 == 0:
                    print(
                        "Episode: {}, Reward: {}, Frame Index: {}".format(
                            episode, episode_reward, frame_idx
                        )
=======
                if episode % 2 == 0:
                    print("Episode: {}, Reward: {}, Frame Index: {}".format(
                        episode, episode_reward, frame_idx
                    ))
                if self.tensorboard_log:
                    self.writer.add_scalar(
                        "episode_reward", episode_reward, frame_idx
>>>>>>> 5d5d034b
                    )
                if self.tensorboard_log:
                    self.writer.add_scalar("episode_reward", episode_reward, frame_idx)

                self.reward_hist.append(episode_reward)
                state, episode_reward, episode_len = self.env.reset(), 0, 0
                episode += 1

            if self.replay_buffer.get_len() > self.batch_size:
                self.update_params()

            if self.save_model is not None:
                if frame_idx % self.save_interval == 0:
                    self.checkpoint = self.get_hyperparams()
                    self.save(self, frame_idx)
                    print("Saved current model")

            if frame_idx % 100 == 0:
                self.update_target_model()

        self.env.close()
        if self.tensorboard_log:
            self.writer.close()

    def get_hyperparams(self):
        hyperparams = {
            "gamma": self.gamma,
            "batch_size": self.batch_size,
            "lr": self.lr,
            "replay_size": self.replay_size,
            "double_dqn": self.double_dqn,
            "dueling_dqn": self.dueling_dqn,
            "noisy_dqn": self.noisy_dqn,
            "categorical_dqn": self.categorical_dqn,
            "prioritized_replay": self.prioritized_replay,
            "prioritized_replay_alpha": self.prioritized_replay_alpha,
            "weights": self.model.state_dict(),
        }

        return hyperparams


if __name__ == "__main__":
    env = gym.make("Pong-v0")
    algo = DQN("cnn", env)
    algo.learn()<|MERGE_RESOLUTION|>--- conflicted
+++ resolved
@@ -18,12 +18,8 @@
     load_params,
     set_seeds,
 )
-<<<<<<< HEAD
+
 from .utils import (
-=======
-
-from genrl.deep.agents.dqn.utils import (
->>>>>>> 5d5d034b
     DuelingDQNValueMlp,
     DuelingDQNValueCNN,
     NoisyDQNValue,
@@ -155,24 +151,12 @@
                 self.model = DuelingDQNValueMlp(state_dim, action_dim)
             elif self.categorical_dqn:
                 self.model = CategoricalDQNValue(
-<<<<<<< HEAD
-                    state_dim, action_dim, self.num_atoms, self.Vmin, self.Vmax,
-=======
-                    state_dim,
-                    action_dim,
-                    self.num_atoms,
->>>>>>> 5d5d034b
+                    state_dim, action_dim, self.num_atoms
                 )
             elif self.noisy_dqn:
                 self.model = NoisyDQNValue(state_dim, action_dim)
             else:
-<<<<<<< HEAD
                 self.model = get_model("v", network_type)(state_dim, action_dim, "Qs")
-=======
-                self.model = get_model("v", self.network_type)(
-                    state_dim, action_dim, "Qs"
-                )
->>>>>>> 5d5d034b
             # load paramaters if already trained
             if self.pretrained is not None:
                 self.load(self)
@@ -449,22 +433,11 @@
             done = False if episode_len == self.max_ep_len else done
 
             if done or (episode_len == self.max_ep_len):
-<<<<<<< HEAD
-                if episode % 20 == 0:
+                if episode % 2 == 0:
                     print(
                         "Episode: {}, Reward: {}, Frame Index: {}".format(
                             episode, episode_reward, frame_idx
                         )
-=======
-                if episode % 2 == 0:
-                    print("Episode: {}, Reward: {}, Frame Index: {}".format(
-                        episode, episode_reward, frame_idx
-                    ))
-                if self.tensorboard_log:
-                    self.writer.add_scalar(
-                        "episode_reward", episode_reward, frame_idx
->>>>>>> 5d5d034b
-                    )
                 if self.tensorboard_log:
                     self.writer.add_scalar("episode_reward", episode_reward, frame_idx)
 
