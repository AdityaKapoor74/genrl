--- conflicted
+++ resolved
@@ -279,23 +279,12 @@
         :returns: Action based on the state and epsilon value 
         :rtype: int, float, ... 
         '''
-<<<<<<< HEAD
         if explore == True:
             if np.random.rand() <= self.epsilon: 
                 return self.env.action_space.sample()
         
         if self.categorical_dqn:
             with torch.no_grad():
-=======
-        if np.random.rand() > self.epsilon:
-            if self.categorical_dqn:
-                with torch.no_grad():
-                    state = Variable(torch.FloatTensor(state))
-                    dist = self.model(state).data.cpu()
-                    dist = dist * torch.linspace(self.Vmin, self.Vmax, self.num_atoms)
-                    action = dist.sum(2).max(1)[1].numpy()[0]
-            else:
->>>>>>> 12a5c6aa
                 state = Variable(torch.FloatTensor(state))
                 dist = self.model(state).data.cpu()
                 dist = (
