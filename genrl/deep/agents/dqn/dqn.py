from collections import deque

import gym
import numpy as np

import torch
import torch.optim as opt
import torchvision.transforms as transforms
from torch.autograd import Variable
from copy import deepcopy

from genrl.deep.common import (
    ReplayBuffer,
    PrioritizedBuffer,
    get_model,
    evaluate,
    save_params,
    load_params,
    set_seeds,
)

from genrl.deep.agents.dqn.utils import (
    DuelingDQNValueMlp,
    DuelingDQNValueCNN,
    NoisyDQNValue,
    NoisyDQNValueCNN,
    CategoricalDQNValue,
    CategoricalDQNValueCNN,
)


class DQN:
    """
    Deep Q Networks
    Paper: (DQN) https://arxiv.org/pdf/1312.5602.pdf
    Paper: (Double DQN) https://arxiv.org/abs/1509.06461
    :param self.network_type: (str) The deep neural network layer types
        ['MLP', 'CNN']
    :param env: (Gym environment) The environment to learn from
    :param double_dqn: (boolean) For training Double DQN
    :param dueling_dqn: (boolean) For training Dueling DQN
    :param noisy_dqn: (boolean) For using Noisy Q
    :param categorical_dqn: (boolean) For using Distributional DQN
    :param parameterized_replay: (boolean) For using a prioritized buffer
    :param epochs: (int) Number of epochs
    :param max_iterations_per_epoch: (int) Number of iterations per epoch
    :param max_ep_len: (int) Maximum steps per episode
    :param gamma: (float) discount factor
    :param lr: (float) learing rate for the optimizer
    :param batch_size: (int) Update batch size
    :param replay_size: (int) Replay memory size
    :param tensorboard_log: (str) the log location for tensorboard
        (if None, no logging)
    :param seed : (int) seed for torch and gym
    :param render : (boolean) if environment is to be rendered
    :param device : (str) device to use for tensor operations; 'cpu' for cpu
        and 'cuda' for gpu
    """

    def __init__(
        self,
        network_type,
        env,
        double_dqn=False,
        dueling_dqn=False,
        noisy_dqn=False,
        categorical_dqn=False,
        prioritized_replay=False,
        epochs=100,
        max_iterations_per_epoch=100,
        max_ep_len=1000,
        gamma=0.99,
        lr=0.001,
        batch_size=32,
        replay_size=100,
        prioritized_replay_alpha=0.6,
        max_epsilon=1.0,
        min_epsilon=0.01,
        epsilon_decay=1000,
        num_atoms=51,
        Vmin=-10,
        Vmax=10,
        tensorboard_log=None,
        seed=None,
        render=False,
        device="cpu",
        save_interval=5000,
        pretrained=None,
        run_num=None,
        save_model=None,
        transform=None,
    ):
        self.env = env
        self.double_dqn = double_dqn
        self.dueling_dqn = dueling_dqn
        self.noisy_dqn = noisy_dqn
        self.categorical_dqn = categorical_dqn
        self.prioritized_replay = prioritized_replay
        self.max_epochs = epochs
        self.max_iterations_per_epoch = max_iterations_per_epoch
        self.max_ep_len = max_ep_len
        self.replay_size = replay_size
        self.prioritized_replay_alpha = prioritized_replay_alpha
        self.lr = lr
        self.gamma = gamma
        self.batch_size = batch_size
        self.num_atoms = num_atoms
        self.Vmin = Vmin
        self.Vmax = Vmax
        self.tensorboard_log = tensorboard_log
        self.render = render
        self.loss_hist = []
        self.reward_hist = []
        self.max_epsilon = max_epsilon
        self.min_epsilon = min_epsilon
        self.epsilon_decay = epsilon_decay
        self.evaluate = evaluate
        self.run_num = run_num
        self.save_model = save_model
        self.save_interval = save_interval
        self.save = save_params
        self.load = load_params
        self.pretrained = pretrained
        self.network_type = network_type
        self.history_length = None
        self.transform = transform

        # Assign device
        if "cuda" in device and torch.cuda.is_available():
            self.device = torch.device(device)
        else:
            self.device = torch.device("cpu")

        # Assign seed
        if seed is not None:
            set_seeds(seed, self.env)

        # Setup tensorboard writer
        self.writer = None
        if self.tensorboard_log is not None:  # pragma: no cover
            from torch.utils.tensorboard import SummaryWriter

            self.writer = SummaryWriter(log_dir=self.tensorboard_log)

        self.create_model()

    def create_model(self):
        state_dim, action_dim, disc = self.get_env_properties()
        if self.network_type == "mlp":
            if self.dueling_dqn:
                self.model = DuelingDQNValueMlp(
                    state_dim, action_dim
                )
            elif self.categorical_dqn:
                self.model = CategoricalDQNValue(
                    state_dim,
                    action_dim,
                    self.num_atoms,
                    self.Vmin,
                    self.Vmax,
                )
            elif self.noisy_dqn:
                self.model = NoisyDQNValue(
                    state_dim, action_dim
                )
            else:
                self.model = get_model("v", self.network_type)(
                    state_dim, action_dim, "Qs"
                )
            # load paramaters if already trained
            if self.pretrained is not None:
                self.load(self)
                self.model.load_state_dict(self.checkpoint["weights"])
                for key, item in self.checkpoint.items():
                    if key not in ["weights", "save_model"]:
                        setattr(self, key, item)
                print("Loaded pretrained model")

        elif self.network_type == "cnn":
            if self.history_length is None:
                self.history_length = 4

            if self.transform is None:
                self.transform = transforms.Compose([
                    transforms.ToPILImage(),
                    transforms.Grayscale(),
                    transforms.Resize((110, 84)),
                    transforms.CenterCrop(84),
                    transforms.ToTensor()
                ])

            self.state_history = deque(
                [
                    self.transform(
                        env.observation_space.sample()
                    ).reshape(-1, 84, 84) for _ in range(self.history_length)
                ], maxlen=self.history_length
            )

            if self.dueling_dqn:
                self.model = DuelingDQNValueCNN(
                    self.env.action_space.n,
                    self.history_length
                )
            elif self.noisy_dqn:
                self.model = NoisyDQNValueCNN(
                    self.env.action_space.n,
                    self.history_length
                )
            elif self.categorical_dqn:
                self.model = CategoricalDQNValueCNN(
                    self.env.observation_space.shape[0],
                    self.env.action_space.n,
                    self.num_atoms,
                    self.Vmin,
                    self.Vmax,
                    self.history_length
                )
            else:
                self.model = get_model("v", self.network_type)(
                    self.env.action_space.n,
                    self.history_length,
                    "Qs"
                )

        self.target_model = deepcopy(self.model)

        if self.prioritized_replay:
            self.replay_buffer = PrioritizedBuffer(
                self.replay_size, self.prioritized_replay_alpha
            )
        else:
            self.replay_buffer = ReplayBuffer(self.replay_size)

        self.optimizer = opt.Adam(self.model.parameters(), lr=self.lr)

    def get_env_properties(self):
        state_dim = self.env.observation_space.shape[0]

        if isinstance(self.env.action_space, gym.spaces.Discrete):
            action_dim = self.env.action_space.n
            disc = True
        elif isinstance(self.env.action_space, gym.spaces.Box):
            action_dim = self.env.action_space.shape[0]
            disc = False
        else:
            raise NotImplementedError

        return state_dim, action_dim, disc

    def update_target_model(self):
        self.target_model.load_state_dict(self.model.state_dict())

    def select_action(self, state):
        if np.random.rand() > self.epsilon:
            if self.categorical_dqn:
<<<<<<< HEAD
                state = Variable(torch.FloatTensor(state), volatile=True)
                dist = self.model(state).data.cpu()
                dist = dist * torch.linspace(self.Vmin, self.Vmax, self.num_atoms)
                action = dist.sum(2).max(1)[1].numpy()[0]
=======
                with torch.no_grad():
                    state = Variable(torch.FloatTensor(state).unsqueeze(0))
                    dist = self.model(state).data.cpu()
                    dist = (
                        dist
                        * torch.linspace(self.Vmin, self.Vmax, self.num_atoms)
                    )
                    action = dist.sum(2).max(1)[1].numpy()[0]
>>>>>>> 910cf7ef
            else:
                state = Variable(torch.FloatTensor(state))
                q_value = self.model(state)
                action = np.argmax(q_value.detach().numpy())
        else:
            action = self.env.action_space.sample()

        return action

    def get_td_loss(self):
        if self.prioritized_replay:
            (
                state,
                action,
                reward,
                next_state,
                done,
                indices,
<<<<<<< HEAD
                weight
             ) = self.replay_buffer.sample(self.batch_size)
            weights = Variable(torch.FloatTensor(weight))
=======
                weights,
            ) = self.replay_buffer.sample(self.batch_size)
            weights = Variable(torch.FloatTensor(weights))
>>>>>>> 910cf7ef
        else:
            (
                state,
                action,
                reward,
                next_state,
                done
            ) = self.replay_buffer.sample(self.batch_size)

        state = Variable(torch.FloatTensor(np.float32(state)))
        next_state = Variable(torch.FloatTensor(np.float32(next_state)))
        action = Variable(torch.LongTensor(action.long()))
        reward = Variable(torch.FloatTensor(reward))
        done = Variable(torch.FloatTensor(done))

        if self.network_type == "cnn":
            state = state.view(-1, 4, 84, 84)
            next_state = next_state.view(-1, 4, 84, 84)

        if self.categorical_dqn:
            projection_dist = self.projection_distribution(
                next_state, reward, done
            )
            dist = self.model(state)
            action = (
                action.unsqueeze(1)
                .unsqueeze(1)
                .expand(self.batch_size, 1, self.num_atoms)
            )
            dist = dist.gather(1, action).squeeze(1)
            dist.data.clamp_(0.01, 0.99)

        elif self.double_dqn:
            q_values = self.model(state)
            q_value = q_values.gather(1, action.unsqueeze(1)).squeeze(1)

            q_next_state_values = self.model(next_state)
            action_next = q_next_state_values.max(1)[1]

            q_target_next_state_values = self.target_model(next_state)
            q_target_s_a_prime = q_target_next_state_values.gather(
                1, action_next.unsqueeze(1)
            ).squeeze(1)
            expected_q_value = (
                reward
                + self.gamma * q_target_s_a_prime * (1 - done)
            )

        else:
            q_values = self.model(state)
            q_value = q_values.gather(1, action.unsqueeze(1)).squeeze(1)

            q_next_state_values = self.target_model(next_state)
            q_s_a_prime = q_next_state_values.max(1)[0]
            expected_q_value = reward + self.gamma * q_s_a_prime * (1 - done)

<<<<<<< HEAD
        if self.prioritized_replay and (not self.categorical_dqn):
            loss = (q_value - expected_q_value.detach()).pow(2) * weights
            priorities = loss + 1e-5
            loss = loss.mean()
            self.replay_buffer.update_priorities(indices, priorities.data.cpu().numpy())

        elif (not self.prioritized_replay) and (not self.categorical_dqn):
            loss = (q_value - expected_q_value.detach()).pow(2).mean()

=======
        if self.categorical_dqn:
            loss = - (Variable(projection_dist) * dist.log()).sum(1).mean()
>>>>>>> 910cf7ef
        else:
            if self.prioritized_replay:
                loss = (q_value - expected_q_value.detach()).pow(2) * weights
                priorities = loss + 1e-5
                loss = loss.mean()
                self.replay_buffer.update_priorities(
                    indices, priorities.data.cpu().numpy()
                )
            else:
                loss = (q_value - expected_q_value.detach()).pow(2).mean()

        self.loss_hist.append(loss)

        return loss

    def update_params(self):
        loss = self.get_td_loss()
        self.optimizer.zero_grad()
        loss.backward()
        self.optimizer.step()

        if self.noisy_dqn or self.categorical_dqn:
            self.model.reset_noise()
            self.target_model.reset_noise()

    def calculate_epsilon_by_frame(self, frame_idx):
        return (
            self.min_epsilon
            + (self.max_epsilon - self.min_epsilon)
            * np.exp(-1.0 * frame_idx / self.epsilon_decay)
        )

    def projection_distribution(self, next_state, rewards, dones):
        batch_size = next_state.size(0)

        delta_z = float(self.Vmax - self.Vmin) / (self.num_atoms - 1)
        support = torch.linspace(self.Vmin, self.Vmax, self.num_atoms)

        next_dist = self.target_model(next_state).data.cpu() * support
        next_action = next_dist.sum(2).max(1)[1]
        next_action = (
            next_action.unsqueeze(1)
            .unsqueeze(1)
            .expand(next_dist.size(0), 1, next_dist.size(2))
        )
        next_dist = next_dist.gather(1, next_action).squeeze(1)

        rewards = rewards.unsqueeze(1).expand_as(next_dist)
        dones = dones.unsqueeze(1).expand_as(next_dist)
        support = support.unsqueeze(0).expand_as(next_dist)

        Tz = rewards + (1 - dones) * 0.99 * support
        Tz = Tz.clamp(min=self.Vmin, max=self.Vmax)
        b = (Tz - self.Vmin) / delta_z
        lower = b.floor().long()
        upper = b.ceil().long()

        offset = torch.linspace(
            0, (batch_size - 1) * self.num_atoms, batch_size
        ).long().unsqueeze(1).expand(self.batch_size, self.num_atoms)

        projection_dist = torch.zeros(next_dist.size())
        projection_dist.view(-1).index_add_(
            0,
            (lower + offset).view(-1),
            (next_dist * (upper.float() - b)).view(-1)
        )
        projection_dist.view(-1).index_add_(
            0,
            (upper + offset).view(-1),
            (next_dist * (b - lower.float())).view(-1)
        )

        return projection_dist

    def learn(self):  # pragma: no cover
        total_steps = self.max_epochs * self.max_iterations_per_epoch
        state, episode_reward, episode, episode_len = self.env.reset(), 0, 0, 0

        if self.network_type == "cnn":
            self.state_history.append(self.transform(state))
            phi_state = torch.stack(list(self.state_history), dim=1)

        if self.double_dqn:
            self.update_target_model()

        for frame_idx in range(1, total_steps + 1):
            self.epsilon = self.calculate_epsilon_by_frame(frame_idx)

            if self.network_type == "mlp":
                action = self.select_action(state)
            elif self.network_type == "cnn":
                action = self.select_action(phi_state)

            next_state, reward, done, _ = self.env.step(action)

            if self.render:
                self.env.render()

            if self.network_type == "cnn":
                self.state_history.append(self.transform(next_state))
                phi_next_state = torch.stack(
                    list(self.state_history), dim=1
                )
                self.replay_buffer.push((
                    phi_state, action, reward, phi_next_state, done
                ))
                phi_state = phi_next_state
            else:
                self.replay_buffer.push((
                    state, action, reward, next_state, done
                ))
                state = next_state

            episode_reward += reward
            episode_len += 1

            done = False if episode_len == self.max_ep_len else done

            if done or (episode_len == self.max_ep_len):
<<<<<<< HEAD
                if episode % 1 == 0:
                    print(
                        "Ep: {}, reward: {}, frame_idx: {}".format(
                            episode, episode_reward, frame_idx
                        )
                    )
=======
                if episode % 20 == 0:
                    print("Episode: {}, Reward: {}, Frame Index: {}".format(
                        episode, episode_reward, frame_idx
                    ))
>>>>>>> 910cf7ef
                if self.tensorboard_log:
                    self.writer.add_scalar(
                        "episode_reward", episode_reward, frame_idx
                    )

                self.reward_hist.append(episode_reward)
                state, episode_reward, episode_len = self.env.reset(), 0, 0
                episode += 1

            if self.replay_buffer.get_len() > self.batch_size:
                self.update_params()

            if self.save_model is not None:
                if frame_idx % self.save_interval == 0:
                    self.checkpoint = self.get_hyperparams()
                    self.save(self, frame_idx)
                    print("Saved current model")

            if frame_idx % 100 == 0:
                self.update_target_model()

        self.env.close()
        if self.tensorboard_log:
            self.writer.close()

    def get_hyperparams(self):
        hyperparams = {
            "gamma": self.gamma,
            "batch_size": self.batch_size,
            "lr": self.lr,
            "replay_size": self.replay_size,
            "double_dqn": self.double_dqn,
            "dueling_dqn": self.dueling_dqn,
            "noisy_dqn": self.noisy_dqn,
            "categorical_dqn": self.categorical_dqn,
            "prioritized_replay": self.prioritized_replay,
            "prioritized_replay_alpha": self.prioritized_replay_alpha,
            "weights": self.model.state_dict(),
        }

        return hyperparams


if __name__ == "__main__":
<<<<<<< HEAD
    env = gym.make("Pong-v0")
    algo = DQN("cnn", env)
=======
    env = gym.make("CartPole-v0")
    algo = DQN("mlp", env)
>>>>>>> 910cf7ef
    algo.learn()<|MERGE_RESOLUTION|>--- conflicted
+++ resolved
@@ -254,12 +254,6 @@
     def select_action(self, state):
         if np.random.rand() > self.epsilon:
             if self.categorical_dqn:
-<<<<<<< HEAD
-                state = Variable(torch.FloatTensor(state), volatile=True)
-                dist = self.model(state).data.cpu()
-                dist = dist * torch.linspace(self.Vmin, self.Vmax, self.num_atoms)
-                action = dist.sum(2).max(1)[1].numpy()[0]
-=======
                 with torch.no_grad():
                     state = Variable(torch.FloatTensor(state).unsqueeze(0))
                     dist = self.model(state).data.cpu()
@@ -268,7 +262,6 @@
                         * torch.linspace(self.Vmin, self.Vmax, self.num_atoms)
                     )
                     action = dist.sum(2).max(1)[1].numpy()[0]
->>>>>>> 910cf7ef
             else:
                 state = Variable(torch.FloatTensor(state))
                 q_value = self.model(state)
@@ -287,15 +280,9 @@
                 next_state,
                 done,
                 indices,
-<<<<<<< HEAD
-                weight
-             ) = self.replay_buffer.sample(self.batch_size)
-            weights = Variable(torch.FloatTensor(weight))
-=======
                 weights,
             ) = self.replay_buffer.sample(self.batch_size)
             weights = Variable(torch.FloatTensor(weights))
->>>>>>> 910cf7ef
         else:
             (
                 state,
@@ -352,20 +339,8 @@
             q_s_a_prime = q_next_state_values.max(1)[0]
             expected_q_value = reward + self.gamma * q_s_a_prime * (1 - done)
 
-<<<<<<< HEAD
-        if self.prioritized_replay and (not self.categorical_dqn):
-            loss = (q_value - expected_q_value.detach()).pow(2) * weights
-            priorities = loss + 1e-5
-            loss = loss.mean()
-            self.replay_buffer.update_priorities(indices, priorities.data.cpu().numpy())
-
-        elif (not self.prioritized_replay) and (not self.categorical_dqn):
-            loss = (q_value - expected_q_value.detach()).pow(2).mean()
-
-=======
         if self.categorical_dqn:
             loss = - (Variable(projection_dist) * dist.log()).sum(1).mean()
->>>>>>> 910cf7ef
         else:
             if self.prioritized_replay:
                 loss = (q_value - expected_q_value.detach()).pow(2) * weights
@@ -486,19 +461,10 @@
             done = False if episode_len == self.max_ep_len else done
 
             if done or (episode_len == self.max_ep_len):
-<<<<<<< HEAD
-                if episode % 1 == 0:
-                    print(
-                        "Ep: {}, reward: {}, frame_idx: {}".format(
-                            episode, episode_reward, frame_idx
-                        )
-                    )
-=======
                 if episode % 20 == 0:
                     print("Episode: {}, Reward: {}, Frame Index: {}".format(
                         episode, episode_reward, frame_idx
                     ))
->>>>>>> 910cf7ef
                 if self.tensorboard_log:
                     self.writer.add_scalar(
                         "episode_reward", episode_reward, frame_idx
@@ -543,11 +509,6 @@
 
 
 if __name__ == "__main__":
-<<<<<<< HEAD
     env = gym.make("Pong-v0")
     algo = DQN("cnn", env)
-=======
-    env = gym.make("CartPole-v0")
-    algo = DQN("mlp", env)
->>>>>>> 910cf7ef
     algo.learn()