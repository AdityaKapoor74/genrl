--- conflicted
+++ resolved
@@ -13,14 +13,9 @@
     :type logdir: string
     :type formats: list
     """
-<<<<<<< HEAD
     def __init__(self, 
                  logdir: str=None, 
                  formats: List[str]=["csv"]):
-=======
-
-    def __init__(self, logdir=None, formats=["csv"]):
->>>>>>> 9c3a177d
         if logdir is None:
             self._logdir = os.getcwd()
         else:
@@ -72,13 +67,8 @@
     :param logdir: Directory at which log is present
     :type logdir: string
     """
-<<<<<<< HEAD
     def __init__(self, 
                  logdir: str):
-=======
-
-    def __init__(self, logdir):
->>>>>>> 9c3a177d
         self.file = os.path.join(logdir, "train.log")
 
     def write(self, 
@@ -109,13 +99,8 @@
     :param logdir: Directory to save log at
     :type logdir: string
     """
-<<<<<<< HEAD
     def __init__(self, 
                  logdir: str):
-=======
-
-    def __init__(self, logdir):
->>>>>>> 9c3a177d
         self.logdir = logdir
         os.makedirs(self.logdir, exist_ok=True)
         self.writer = SummaryWriter(logdir)
@@ -145,13 +130,8 @@
     :param logdir: Directory to save log at
     :type logdir: string
     """
-<<<<<<< HEAD
     def __init__(self, 
                  logdir: str):
-=======
-
-    def __init__(self, logdir):
->>>>>>> 9c3a177d
         self.logdir = logdir
         os.makedirs(self.logdir, exist_ok=True)
         self.file = open("{}/train.csv".format(logdir), "w")
