import os

import torch
from torchvision import transforms
import numpy as np
from collections import deque
import gym
from abc import ABC

from .utils import set_seeds, save_params
from .logger import Logger
from .VecEnv import venv
from .buffers import ReplayBuffer, PrioritizedBuffer
from typing import Union, Type, List, Optional, Any


class Trainer(ABC):
    """
    Base Trainer class. To be inherited specific usecases.

    :param agent: Algorithm object
    :param env: Standard gym environment
    :param logger: Logger object
    :param buffer: Buffer Object
    :param off_policy: Is the algorithm off-policy?
    :param save_interval: Model to save in each of these many timesteps
    :param render: Should the Environment render
    :param max_ep_len: Max Episode Length
    :param distributed: True if distributed training is enabled, else \
False (To be implemented)
    :param ckpt_log_name: Model checkpoint name
    :param steps_per_epochs: Steps to take per epoch?
    :param epochs: Total Epochs to train for
    :param device: Device to train model on
    :param log_interval: Log important params every these many steps
    :param batch_size: Size of batch
    :param seed: Set seed for reproducibility
    :param deterministic_actions: Take deterministic actions during training.
    :type agent: object
    :type env: object
    :type logger: object
    :type buffer: object
    :type off_policy: bool
    :type save_interval: int
    :type render: bool
    :type max_ep_len: int
    :type distributed: bool
    :type ckpt_log_name: string
    :type steps_per_epochs: int
    :type epochs: int
    :type device: string
    :type log_interval: int
    :type batch_size: int
    :type seed: int
    :type deterministic_actions: bool
    """

    def __init__(
        self,
        agent: Any,
        env: Union[gym.Env, Type[venv]],
        log_mode: List[str] = ["stdout"],
        buffer: Union[Type[ReplayBuffer], Type[PrioritizedBuffer]] = None,
        off_policy: bool = False,
        save_interval: int = 0,
        render: bool = False,
        max_ep_len: int = 1000,
        distributed: bool = False,
        ckpt_log_name: str = "experiment",
        steps_per_epoch: int = 4000,
        epochs: int = 10,
        device: Union[torch.device, str] = "cpu",
        log_interval: int = 10,
        evaluate_episodes: int = 500,
        logdir: str = "logs",
        batch_size: int = 50,
        seed: Optional[int] = None,
        deterministic_actions: bool = False,
        transform: bool = None,
        history_length: int = 4,
    ):
        self.agent = agent
        self.env = env
        self.log_mode = log_mode
        self.logdir = logdir
        self.off_policy = off_policy
        if self.off_policy and buffer is None:
            if self.agent.replay_buffer is None:
                raise Exception("Off Policy Training requires a Replay Buffer")
            else:
                self.buffer = self.agent.replay_buffer
        self.save_interval = save_interval
        self.render = render
        self.max_ep_len = max_ep_len
        self.ckpt_log_name = ckpt_log_name
        self.steps_per_epoch = steps_per_epoch
        self.epochs = epochs
        self.device = device
        self.log_interval = log_interval
        self.evaluate_episodes = evaluate_episodes
        self.batch_size = batch_size
        self.deterministic_actions = deterministic_actions
        self.transform = transform
        self.history_length = history_length

        if seed is not None:
            set_seeds(seed, self.env)

        self.logger = Logger(logdir=logdir, formats=[*log_mode])

    def train(self) -> None:
        """
        To be defined in inherited classes
        """
        raise NotImplementedError

<<<<<<< HEAD
    def evaluate(self):
=======
    def save(self):
        """
        Save function. It calls `get_hyperparams` method of agent to \
get important model hyperparams.
        Creates a checkpoint `{logger_dir}/{algo}_{env_name}/{ckpt_log_name}
        """
        saving_params = self.agent.get_hyperparams()
        logdir = self.logger.logdir
        algo = self.agent.__class__.__name__
        env_name = self.env.envs[0].unwrapped.spec.id

        save_dir = "{}/checkpoints/{}_{}".format(logdir, algo, env_name)
        os.makedirs(save_dir, exist_ok=True)
        torch.save(saving_params, "{}/{}.pt".format(save_dir, self.ckpt_log_name))

    def evaluate(self) -> None:
>>>>>>> b52fcd12
        """
        Evaluate function
        """
        ep, ep_r = 0, 0
        ep_rews = []
        state = self.env.reset()
        while True:
            if self.agent.__class__.__name__ == "DQN":
                action = self.agent.select_action(state, explore=False)
            else:
                action = self.agent.select_action(state)
            next_state, reward, done, _ = self.env.step(action)
            ep_r += reward
            state = next_state
            if done:
                ep += 1
                ep_rews.append(ep_r)
                state = self.env.reset()
                ep_r = 0
                if ep == self.evaluate_episodes:
                    print(
                        "Evaluated for {} episodes, Mean Reward: {}, Std Deviation for the Reward: {}".format(
<<<<<<< HEAD
                            self.evaluate_episodes, np.mean(ep_rews), np.std(ep_rews)
=======
                            self.evaluate_episodes,
                            np.around(np.mean(ep_rews), decimals=4),
                            np.around(np.std(ep_rews), decimals=4),
>>>>>>> b52fcd12
                        )
                    )
                    break

    @property
    def n_envs(self) -> int:
        """
        Number of environments
        """
        return self.env.n_envs


class OffPolicyTrainer(Trainer):
    """
    Off-Policy Trainer class

    :param agent: Algorithm object
    :param env: Standard gym environment
    :param logger: Logger object
    :param buffer: Buffer Object. Cannot be None for Off-policy
    :param off_policy: Is the algorithm off-policy?
    :param save_interval: Model to save in each of these many timesteps
    :param render: Should the Environment render
    :param max_ep_len: Max Episode Length
    :param distributed: Should distributed training be enabled? \
(To be implemented)
    :param ckpt_log_name: Model checkpoint name
    :param steps_per_epochs: Steps to take per epoch?
    :param epochs: Total Epochs to train for
    :param device: Device to train model on
    :param log_interval: Log important params every these many steps
    :param batch_size: Size of batch
    :param seed: Set seed for reproducibility
    :param deterministic_actions: Take deterministic actions during training.
    :param warmup_steps: Observe the environment for these many steps \
with randomly sampled actions to store in buffer.
    :param start_update: Starting updating the policy after these \
many steps
    :param update_interval: Update model policies after number of steps.
    :type agent: object
    :type env: object
    :type logger: object
    :type buffer: object
    :type off_policy: bool
    :type save_interval:int
    :type render: bool
    :type max_ep_len: int
    :type distributed: int
    :type ckpt_log_name: string
    :type steps_per_epochs: int
    :type epochs: int
    :type device: string
    :type log_interval: int
    :type batch_size: int
    :type seed: int
    :type deterministic_actions: bool
    :type warmup_steps: int
    :type start_update: int
    :type update_interval: int
    """

    def __init__(
        self,
        agent: Any,
        env: Union[gym.Env, venv],
        log_mode: List[str] = ["stdout"],
        buffer: Union[Type[ReplayBuffer], Type[PrioritizedBuffer]] = None,
        off_policy: bool = True,
        save_interval: int = 0,
        render: bool = False,
        max_ep_len: int = 1000,
        distributed: bool = False,
        ckpt_log_name: str = "experiment",
        steps_per_epoch: int = 4000,
        epochs: int = 10,
        device: Union[torch.device, str] = "cpu",
        log_interval: int = 10,
        evaluate_episodes: int = 500,
        logdir: str = "logs",
        batch_size: int = 50,
        seed: Optional[int] = 0,
        deterministic_actions: bool = False,
        warmup_steps: int = 10000,
        start_update: int = 1000,
        update_interval: int = 50,
    ):
        super(OffPolicyTrainer, self).__init__(
            agent,
            env,
            log_mode,
            buffer,
            off_policy,
            save_interval,
            render,
            max_ep_len,
            distributed,
            ckpt_log_name,
            steps_per_epoch,
            epochs,
            device,
            log_interval,
            evaluate_episodes,
            logdir,
            batch_size,
            seed,
            deterministic_actions,
        )
        self.warmup_steps = warmup_steps
        self.update_interval = update_interval
        self.start_update = start_update
        self.network_type = self.agent.network_type

        if self.network_type == "cnn":
            if self.transform is None:
                self.transform = transforms.Compose(
                    [
                        transforms.ToPILImage(),
                        transforms.Grayscale(),
                        transforms.Resize((110, 84)),
                        transforms.CenterCrop(84),
                        transforms.ToTensor(),
                    ]
                )

            self.state_history = deque(
                [
                    self.transform(self.env.observation_space.sample())
                    for _ in range(self.history_length)
                ],
                maxlen=self.history_length,
            )

    def train(self) -> None:
        """
        Run training
        """
        state, episode_reward, episode_len, episode = self.env.reset(), 0, 0, 0
        total_steps = self.steps_per_epoch * self.epochs
        # self.agent.learn()

        if "noise" in self.agent.__dict__ and self.agent.noise is not None:
            self.agent.noise.reset()

        if self.agent.__class__.__name__ == "DQN":
            self.agent.update_target_model()

            if self.network_type == "cnn":
                self.state_history.append(self.transform(state))
                phi_state = torch.stack(list(self.state_history), dim=1)

        for t in range(total_steps):
            if self.agent.__class__.__name__ == "DQN":
                self.agent.epsilon = self.agent.calculate_epsilon_by_frame(t)

                if self.network_type == "cnn":
                    action = self.agent.select_action(phi_state)
                else:
                    action = self.agent.select_action(state)

            else:
                if t < self.warmup_steps:
                    action = self.env.action_space.sample()
                else:
                    if self.deterministic_actions:
                        action = self.agent.select_action(state, deterministic=True)
                    else:
                        action = self.agent.select_action(state)

            next_state, reward, done, info = self.env.step(action)
            if self.render:
                self.env.render()

            episode_reward += reward
            episode_len += 1

            done = False if episode_len == self.max_ep_len else done

            if self.agent.__class__.__name__ == "DQN" and self.network_type == "cnn":
                self.state_history.append(self.transform(next_state))
                phi_next_state = torch.stack(list(self.state_history), dim=1)
                self.buffer.push((phi_state, action, reward, phi_next_state, done))
                phi_state = phi_next_state
            else:
                self.buffer.push((state, action, reward, next_state, done))
                state = next_state

            if done or (episode_len == self.max_ep_len):
                if "noise" in self.agent.__dict__ and self.agent.noise is not None:
                    self.agent.noise.reset()

                if episode % self.log_interval == 0:
                    self.logger.write(
                        {
                            "timestep": t,
                            "Episode": episode,
                            "Episode Reward": np.around(episode_reward, decimals=4),
                        }
                    )

                state, episode_reward, episode_len = self.env.reset(), 0, 0
                episode += 1

            # update params for DQN
            if self.agent.__class__.__name__ == "DQN":
                if self.agent.replay_buffer.get_len() > self.agent.batch_size:
                    self.agent.update_params()

                if t % self.update_interval == 0:
                    self.agent.update_target_model()

            # update params for other agents
            else:
                if t >= self.start_update and t % self.update_interval == 0:
                    for _ in range(self.update_interval):
                        batch = self.buffer.sample(self.batch_size)
                        states, actions, next_states, rewards, dones = (
                            x.to(self.device) for x in batch
                        )
                        if self.agent.__class__.__name__ == "TD3":
                            self.agent.update_params(
                                states, actions, next_states, rewards, dones, _
                            )
                        else:
                            self.agent.update_params(
                                states, actions, next_states, rewards, dones
                            )

            if (
                t >= self.start_update
                and self.save_interval != 0
                and t % self.save_interval == 0
            ):
                self.checkpoint = self.agent.get_hyperparams()
                save_params(self.agent, t)

        self.env.close()
        self.logger.close()


class OnPolicyTrainer(Trainer):
    """
    Base Trainer class. To be inherited specific usecases.

    :param agent: Algorithm object
    :param env: Standard gym environment
    :param logger: Logger Object
    :param buffer: Buffer Object
    :param off_policy: Is the algorithm off-policy?
    :param save_interval: Model to save in each of these many timesteps
    :param render: Should the Environment render
    :param max_ep_len: Max Episode Length
    :param distributed: Should distributed training be enabled? \
(To be implemented)
    :param ckpt_log_name: Model checkpoint name
    :param steps_per_epochs: Steps to take per epoch?
    :param epochs: Total Epochs to train for
    :param device: Device to train model on
    :param log_interval: Log important params every these many steps
    :param batch_size: Size of batch
    :param seed: Set seed for reproducibility
    :param deterministic_actions: Take deterministic actions during training.
    :type agent: object
    :type env: object
    :type logger: object
    :type buffer: object
    :type off_policy: bool
    :type save_interval:int
    :type render: bool
    :type max_ep_len: int
    :type distributed: int
    :type ckpt_log_name: string
    :type steps_per_epochs: int
    :type epochs: int
    :type device: string
    :type log_interval: int
    :type batch_size: int
    :type seed: int
    :type deterministic_actions: bool
    """

    def __init__(
        self,
        agent: Any,
        env: Union[gym.Env, venv],
        log_mode: List[str] = ["stdout"],
        save_interval: int = 0,
        render: bool = False,
        max_ep_len: int = 1000,
        distributed: bool = False,
        ckpt_log_name: str = "experiment",
        steps_per_epoch: int = 4000,
        epochs: int = 10,
        device: Union[torch.device, str] = "cpu",
        log_interval: int = 10,
        evaluate_episodes: int = 500,
        logdir: str = "logs",
        batch_size: int = 50,
        seed: Optional[int] = None,
        deterministic_actions: bool = False,
    ):
        super(OnPolicyTrainer, self).__init__(
            agent,
            env,
            log_mode,
            buffer=None,
            off_policy=False,
            save_interval=save_interval,
            render=render,
            max_ep_len=max_ep_len,
            distributed=distributed,
            ckpt_log_name=ckpt_log_name,
            steps_per_epoch=steps_per_epoch,
            epochs=epochs,
            device=device,
            log_interval=log_interval,
            evaluate_episodes=evaluate_episodes,
            logdir=logdir,
            batch_size=batch_size,
            seed=seed,
            deterministic_actions=deterministic_actions,
        )

    def train(self) -> None:
        """
        Run training.
        """
        for episode in range(self.epochs):

            epoch_reward = 0

            for i in range(self.agent.actor_batch_size):

                state = self.env.reset()
                done = False

                for t in range(self.agent.timesteps_per_actorbatch):
                    if self.deterministic_actions:
                        action = self.agent.select_action(state, deterministic=True)
                    else:
                        action = self.agent.select_action(state)
                    state, reward, done, _ = self.env.step(np.array(action))

                    if self.render:
                        self.env.render()

                    self.agent.traj_reward.append(reward)

                    if done:
                        break

                epoch_reward += (
                    np.sum(self.agent.traj_reward) / self.agent.actor_batch_size
                )
                self.agent.get_traj_loss()

            if self.agent.__class__.__name__ == "PPO1":
                self.agent.update(
                    episode, episode % self.agent.policy_copy_interval == 0
                )
            else:
                self.agent.update(episode)

            if episode % self.log_interval == 0:
                self.logger.write(
                    {
                        "Episode": episode,
                        "Reward": np.around(epoch_reward, decimals=4),
                        "Timestep": (i * episode * self.agent.timesteps_per_actorbatch),
                    }
                )

            if self.save_interval != 0 and episode % self.save_interval == 0:
                self.checkpoint = self.agent.get_hyperparams()
                save_params(
                    self.agent, i * episode * self.agent.timesteps_per_actorbatch
                )

        self.env.close()
        self.logger.close()<|MERGE_RESOLUTION|>--- conflicted
+++ resolved
@@ -114,26 +114,7 @@
         """
         raise NotImplementedError
 
-<<<<<<< HEAD
     def evaluate(self):
-=======
-    def save(self):
-        """
-        Save function. It calls `get_hyperparams` method of agent to \
-get important model hyperparams.
-        Creates a checkpoint `{logger_dir}/{algo}_{env_name}/{ckpt_log_name}
-        """
-        saving_params = self.agent.get_hyperparams()
-        logdir = self.logger.logdir
-        algo = self.agent.__class__.__name__
-        env_name = self.env.envs[0].unwrapped.spec.id
-
-        save_dir = "{}/checkpoints/{}_{}".format(logdir, algo, env_name)
-        os.makedirs(save_dir, exist_ok=True)
-        torch.save(saving_params, "{}/{}.pt".format(save_dir, self.ckpt_log_name))
-
-    def evaluate(self) -> None:
->>>>>>> b52fcd12
         """
         Evaluate function
         """
@@ -156,13 +137,9 @@
                 if ep == self.evaluate_episodes:
                     print(
                         "Evaluated for {} episodes, Mean Reward: {}, Std Deviation for the Reward: {}".format(
-<<<<<<< HEAD
-                            self.evaluate_episodes, np.mean(ep_rews), np.std(ep_rews)
-=======
                             self.evaluate_episodes,
                             np.around(np.mean(ep_rews), decimals=4),
                             np.around(np.std(ep_rews), decimals=4),
->>>>>>> b52fcd12
                         )
                     )
                     break
