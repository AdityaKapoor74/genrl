--- conflicted
+++ resolved
@@ -1,10 +1,5 @@
-<<<<<<< HEAD
 from .base import BaseValue
-from .utils import mlp
-=======
-from genrl.deep.common.base import BaseValue
-from genrl.deep.common.utils import mlp, cnn
->>>>>>> 5d5d034b
+from .utils import mlp, cnn
 
 
 def _get_val_model(
