--- conflicted
+++ resolved
@@ -71,15 +71,9 @@
 
     :param state_dim: State dimension of environment
     :param action_dim: Action dimension of environment
-<<<<<<< HEAD
     :param framestack: Number of previous frames to stack together
-    :param val_type: Specifies type of value function: \
-"V" for V(s), "Qs" for Q(s), "Qsa" for Q(s,a)
-=======
-    :param history_length: Length of history of states
     :param val_type: Specifies type of value function: (
 "V" for V(s), "Qs" for Q(s), "Qsa" for Q(s,a))
->>>>>>> fb4f18b4
     :param hidden: Sizes of hidden layers
     :type state_dim: int
     :type action_dim: int
