from abc import ABC
from typing import Any, Dict, Tuple

import numpy as np
import torch

from genrl.utils import set_seeds


class BaseAgent(ABC):
    """Base Agent Class

    Attributes:
        network (str): The network type of the Q-value function.
            Supported types: ["cnn", "mlp"]
        env (Environment): The environment that the agent is supposed to act on
        create_model (bool): Whether the model of the algo should be created when initialised
        batch_size (int): Mini batch size for loading experiences
        gamma (float): The discount factor for rewards
        layers (:obj:`tuple` of :obj:`int`): Layers in the Neural Network
            of the Q-value function
        lr_policy (float): Learning rate for the policy/actor
        lr_value (float): Learning rate for the Q-value function
        seed (int): Seed for randomness
        render (bool): Should the env be rendered during training?
        device (str): Hardware being used for training. Options:
            ["cuda" -> GPU, "cpu" -> CPU]
    """

    def __init__(
        self,
        network: Any,
        env: Any,
        create_model: bool = True,
        batch_size: int = 64,
        gamma: float = 0.99,
<<<<<<< HEAD
        actor_prev=[],
        critic_prev=[],
=======
>>>>>>> 608fc034
        shared_layers=None,
        policy_layers: Tuple = (64, 64),
        value_layers: Tuple = (64, 64),
        lr_policy: float = 0.0001,
        lr_value: float = 0.001,
        **kwargs
    ):
        self.network = network
        self.env = env
        self.create_model = create_model
        self.batch_size = batch_size
        self.gamma = gamma
        self.shared_layers = shared_layers
        self.policy_layers = policy_layers
        self.rewards = []
        self.value_layers = value_layers
        self.lr_policy = lr_policy
        self.lr_value = lr_value
        self.actor_prev = actor_prev
        self.critic_prev = critic_prev

        self.seed = kwargs["seed"] if "seed" in kwargs else None
        self.render = kwargs["render"] if "render" in kwargs else False

        # Assign device
        device = kwargs["device"] if "device" in kwargs else "cpu"
        if "cuda" in device and torch.cuda.is_available():
            self.device = torch.device(device)
        else:
            self.device = torch.device("cpu")

        # Assign seed
        if self.seed is not None:
            set_seeds(self.seed, self.env)

    def _create_model(self) -> None:
        """Function to initialize all models of the agent"""
        raise NotImplementedError

    def select_action(
        self, state: np.ndarray, deterministic: bool = False
    ) -> np.ndarray:
        """Select action given state

        Action selection method

        Args:
            state (:obj:`np.ndarray`): Current state of the environment
            deterministic (bool): Should the policy be deterministic or stochastic

        Returns:
            action (:obj:`np.ndarray`): Action taken by the agent
        """
        raise NotImplementedError

    def get_hyperparams(self) -> Dict[str, Any]:
        """Get relevant hyperparameters to save

        Returns:
            hyperparams (:obj:`dict`): Hyperparameters to be saved
        """
        raise NotImplementedError

    def _load_weights(self, weights) -> None:
        """Load weights for the agent from pretrained model

        Args:
            weights (:obj:`torch.tensor`): neural net weights
        """

        raise NotImplementedError

    def get_logging_params(self) -> Dict[str, Any]:
        """Gets relevant parameters for logging

        Returns:
            logs (:obj:`dict`): Logging parameters for monitoring training
        """
        raise NotImplementedError

    def empty_logs(self):
        """Empties logs"""
        raise NotImplementedError<|MERGE_RESOLUTION|>--- conflicted
+++ resolved
@@ -34,11 +34,7 @@
         create_model: bool = True,
         batch_size: int = 64,
         gamma: float = 0.99,
-<<<<<<< HEAD
-        actor_prev=[],
-        critic_prev=[],
-=======
->>>>>>> 608fc034
+
         shared_layers=None,
         policy_layers: Tuple = (64, 64),
         value_layers: Tuple = (64, 64),
