--- conflicted
+++ resolved
@@ -1,23 +1,12 @@
-<<<<<<< HEAD
-from genrl import OffPolicyTrainer, OnPolicyTrainer
-from genrl.environments.suite import VectorEnv
-=======
-import gym
-
->>>>>>> fb4f18b4
 from genrl import PPO1, TD3
-from genrl.deep.common import Logger, OffPolicyTrainer, OnPolicyTrainer, venv
-
+from genrl.deep.common import OffPolicyTrainer, OnPolicyTrainer
+from genrl.environments import VectorEnv
 
 def test_on_policy_trainer():
     env = VectorEnv("CartPole-v1", 2)
     algo = PPO1("mlp", env)
     trainer = OnPolicyTrainer(algo, env, ["stdout"], epochs=1)
-<<<<<<< HEAD
     assert not trainer.off_policy
-=======
-    assert trainer.off_policy is False
->>>>>>> fb4f18b4
     trainer.train()
 
 
@@ -25,9 +14,5 @@
     env = VectorEnv("Pendulum-v0", 2)
     algo = TD3("mlp", env)
     trainer = OffPolicyTrainer(algo, env, ["stdout"], epochs=1)
-<<<<<<< HEAD
     assert trainer.off_policy
-=======
-    assert trainer.off_policy is True
->>>>>>> fb4f18b4
     trainer.train()