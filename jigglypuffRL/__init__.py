--- conflicted
+++ resolved
@@ -12,11 +12,8 @@
     evaluate,
 )
 
-<<<<<<< HEAD
-from jigglypuffRL.deeprl import DDPG, PPO1, VPG  # noqa
-=======
-from jigglypuffRL.deeprl import DDPG, PPO1, VPG, TD3 # noqa
->>>>>>> b0822880
+
+from jigglypuffRL.deeprl import SAC, DDPG, PPO1, VPG, TD3 # noqa
 
 from jigglypuffRL.classicalrl import (  # noqa
     EpsGreedyBernoulliBandit,
