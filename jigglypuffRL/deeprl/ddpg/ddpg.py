import numpy as np
import torch
import torch.nn as nn
import torch.optim as opt
import gym
from copy import deepcopy
import random

<<<<<<< HEAD
from jigglypuffRL.common import ActorCritic, ReplayBuffer, evaluate 
=======
from jigglypuffRL.common import ActorCritic, ReplayBuffer, save_params, load_params
>>>>>>> 77ba78ca


class DDPG:
    """
    Deep Deterministic Policy Gradient algorithm (DDPG)
    Paper: https://arxiv.org/abs/1509.02971
    :param network_type: (str) The deep neural network layer types ['Mlp']
    :param env: (Gym environment) The environment to learn from
    :param gamma: (float) discount factor
    :param replay_size: (int) Replay memory size
    :param batch_size: (int) Update batch size
    :param lr_p: (float) Policy network learning rate
    :param lr_q: (float) Q network learning rate
    :param polyak: (float) Polyak averaging weight to update target network
    :param epochs: (int) Number of epochs
    :param start_steps: (int) Number of exploratory steps at start
    :param steps_per_epoch: (int) Number of steps per epoch
    :param noise_std: (float) Standard deviation for action noise
    :param max_ep_len: (int) Maximum steps per episode
    :param start_update: (int) Number of steps before first parameter update
    :param update_interval: (int) Number of steps between parameter updates
    :param save_interval: (int) Number of steps between saves of models
    :param layers: (tuple or list) Number of neurons in hidden layers
    :param tensorboard_log: (str) the log location for tensorboard (if None, no logging)
<<<<<<< HEAD
    :param seed (int): seed for torch and gym
    :param render (boolean): if environment is to be rendered
    :param device (str): device to use for tensor operations; 'cpu' for cpu and 'cuda' for gpu
    :param evaluate: (function) function to evaluate model 
=======
    :param seed: (int) seed for torch and gym
    :param render: (boolean) if environment is to be rendered
    :param device: (str) device to use for tensor operations; 'cpu' for cpu and 'cuda' for gpu
    :param pretrained: (boolean) if model has already been trained
    :param save_name: (str) model save name (if None, model hasn't been pretrained)
    :param save_version: (int) model save version (if None, model hasn't been pretrained)
>>>>>>> 77ba78ca
    """

    def __init__(
        self,
        network_type,
        env,
        gamma=0.99,
        replay_size=1000000,
        batch_size=100,
        lr_p=0.001,
        lr_q=0.001,
        polyak=0.995,
        epochs=100,
        start_steps=10000,
        steps_per_epoch=4000,
        noise_std=0.1,
        max_ep_len=1000,
        start_update=1000,
        update_interval=50,
        save_interval=5000,
        layers=(32, 32),
        tensorboard_log=None,
        seed=None,
        render=False,
<<<<<<< HEAD
        device="cpu"
=======
        device="cpu",
        pretrained=False,
        save_name=None,
        save_version=None,
>>>>>>> 77ba78ca
    ):

        self.env = env
        self.gamma = gamma
        self.replay_size = replay_size
        self.batch_size = batch_size
        self.lr_p = lr_p
        self.lr_q = lr_q
        self.polyak = polyak
        self.epochs = epochs
        self.start_steps = start_steps
        self.steps_per_epoch = steps_per_epoch
        self.noise_std = noise_std
        self.max_ep_len = max_ep_len
        self.start_update = start_update
        self.update_interval = update_interval
        self.save_interval = save_interval
        self.layers = layers
        self.tensorboard_log = tensorboard_log
        self.seed = seed
        self.render = render
<<<<<<< HEAD
        self.evaluate = evaluate
=======
        self.network_type = network_type
        self.pretrained = pretrained
        self.save_name = save_name
        self.save_version = save_version
        self.save = save_params
        self.load = load_params
        self.checkpoint = self.__dict__
>>>>>>> 77ba78ca

        # Assign device
        if "cuda" in device and torch.cuda.is_available():
            self.device = torch.device(device)
        else:
            self.device = torch.device("cpu")

        # Assign seed
        if seed is not None:
            torch.manual_seed(seed)
            torch.backends.cudnn.deterministic = True
            torch.backends.cudnn.benchmark = False
            np.random.seed(seed)
            self.env.seed(seed)
            random.seed(seed)

        # Setup tensorboard writer
        self.writer = None
        if self.tensorboard_log is not None:
            from torch.utils.tensorboard import SummaryWriter

            self.writer = SummaryWriter(log_dir=self.tensorboard_log)

        self.create_model()

    def create_model(self):
        self.ac = ActorCritic(
            self.env, self.network_type, self.layers, noise_std=self.noise_std
        ).to(self.device)

        # load paramaters if already trained
        if self.pretrained:
            self.checkpoint = self.load(self.save_name, self.save_version)
            self.ac.load_state_dict(self.checkpoint["weights"])
            for key, item in self.checkpoint.items():
                if key != "weights":
                    setattr(self, key, item)

        self.ac_targ = deepcopy(self.ac).to(self.device)

        # freeze target network params
        for p in self.ac_targ.parameters():
            p.requires_grad = False

        self.replay_buffer = ReplayBuffer(self.replay_size)
        self.optimizer_policy = opt.Adam(self.ac.actor.parameters(), lr=self.lr_p)
        self.optimizer_q = opt.Adam(self.ac.critic.parameters(), lr=self.lr_q)

    def select_action(self, s):
        a = self.ac.select_action(
            torch.as_tensor(s, dtype=torch.float32, device=self.device)
        )
        # add noise to output from policy network
        a += self.noise_std * np.random.randn(self.env.action_space.shape[0])
        return np.clip(a, -self.env.action_space.high[0], self.env.action_space.high[0])

    def get_q_loss(self, s, a, r, s1, d):
        q = self.ac.value(s, a)

        with torch.no_grad():
            q_pi_targ = self.ac_targ.value(s1, self.ac_targ.actor(s1))
            target = r + self.gamma * (1 - d) * q_pi_targ

        return nn.MSELoss()(q, target)

    def get_p_loss(self, s):
        q_pi = self.ac.value(s, self.ac.actor(s))
        return -torch.mean(q_pi)

    def update_params(self, s, a, r, s1, d):
        self.optimizer_q.zero_grad()
        loss_q = self.get_q_loss(s, a, r, s1, d)
        loss_q.backward()
        self.optimizer_q.step()

        # freeze critic params for policy update
        for p in self.ac.critic.parameters():
            p.requires_grad = False

        self.optimizer_policy.zero_grad()
        loss_p = self.get_p_loss(s)
        loss_p.backward()
        self.optimizer_policy.step()

        # unfreeze critic params
        for p in self.ac.critic.parameters():
            p.requires_grad = True

        # update target network
        with torch.no_grad():
            for p, p_targ in zip(self.ac.parameters(), self.ac_targ.parameters()):
                p_targ.data.mul_(self.polyak)
                p_targ.data.add_((1 - self.polyak) * p.data)

    def learn(self):
        s, ep_r, ep_len, ep = self.env.reset(), 0, 0, 0
        total_steps = self.steps_per_epoch * self.epochs

        for t in range(total_steps):
            # execute single transition
            if t > self.start_steps:
                a = self.select_action(s)
            else:
                a = self.env.action_space.sample()

            s1, r, d, _ = self.env.step(a)
            if self.render:
                self.env.render()
            ep_r += r
            ep_len += 1

            # dont set d to True if max_ep_len reached
            d = False if ep_len == self.max_ep_len else d

            self.replay_buffer.push((s, a, r, s1, d))

            s = s1

            if d or (ep_len == self.max_ep_len):
                if ep % 20 == 0:
                    print("Ep: {}, reward: {}, t: {}".format(ep, ep_r, t))
                if self.tensorboard_log:
                    self.writer.add_scalar("episode_reward", ep_r, t)

                s, ep_r, ep_len = self.env.reset(), 0, 0
                ep += 1

            # update params
            if t >= self.start_update and t % self.update_interval == 0:
                for _ in range(self.update_interval):
                    s_b, a_b, r_b, s1_b, d_b = self.replay_buffer.sample(
                        self.batch_size
                    )
                    s_b, a_b, r_b, s1_b, d_b = (
                        x.to(self.device) for x in [s_b, a_b, r_b, s1_b, d_b]
                    )
                    self.update_params(s_b, a_b, r_b, s1_b, d_b)

            if t >= self.start_update and t % self.save_interval == 0:
                if self.save_name is None:
                    self.save_name = self.network_type
                self.save_version = int(t / self.save_interval)
                self.checkpoint["weights"] = self.ac.state_dict()
                self.save(self)

        self.env.close()
        if self.tensorboard_log:
            self.writer.close()


if __name__ == "__main__":
    env = gym.make("Pendulum-v0")
    algo = DDPG("Mlp", env, seed=0)
    algo.learn()
    algo.evaluate(algo)<|MERGE_RESOLUTION|>--- conflicted
+++ resolved
@@ -6,11 +6,7 @@
 from copy import deepcopy
 import random
 
-<<<<<<< HEAD
-from jigglypuffRL.common import ActorCritic, ReplayBuffer, evaluate 
-=======
-from jigglypuffRL.common import ActorCritic, ReplayBuffer, save_params, load_params
->>>>>>> 77ba78ca
+from jigglypuffRL.common import ActorCritic, ReplayBuffer, evaluate, save_params, load_params
 
 
 class DDPG:
@@ -35,19 +31,15 @@
     :param save_interval: (int) Number of steps between saves of models
     :param layers: (tuple or list) Number of neurons in hidden layers
     :param tensorboard_log: (str) the log location for tensorboard (if None, no logging)
-<<<<<<< HEAD
     :param seed (int): seed for torch and gym
     :param render (boolean): if environment is to be rendered
     :param device (str): device to use for tensor operations; 'cpu' for cpu and 'cuda' for gpu
-    :param evaluate: (function) function to evaluate model 
-=======
     :param seed: (int) seed for torch and gym
     :param render: (boolean) if environment is to be rendered
     :param device: (str) device to use for tensor operations; 'cpu' for cpu and 'cuda' for gpu
     :param pretrained: (boolean) if model has already been trained
     :param save_name: (str) model save name (if None, model hasn't been pretrained)
     :param save_version: (int) model save version (if None, model hasn't been pretrained)
->>>>>>> 77ba78ca
     """
 
     def __init__(
@@ -72,14 +64,10 @@
         tensorboard_log=None,
         seed=None,
         render=False,
-<<<<<<< HEAD
-        device="cpu"
-=======
         device="cpu",
         pretrained=False,
         save_name=None,
         save_version=None,
->>>>>>> 77ba78ca
     ):
 
         self.env = env
@@ -101,9 +89,7 @@
         self.tensorboard_log = tensorboard_log
         self.seed = seed
         self.render = render
-<<<<<<< HEAD
         self.evaluate = evaluate
-=======
         self.network_type = network_type
         self.pretrained = pretrained
         self.save_name = save_name
@@ -111,7 +97,6 @@
         self.save = save_params
         self.load = load_params
         self.checkpoint = self.__dict__
->>>>>>> 77ba78ca
 
         # Assign device
         if "cuda" in device and torch.cuda.is_available():
